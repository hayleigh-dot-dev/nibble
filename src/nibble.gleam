////
//// <script>document.addEventListener('DOMContentLoaded', () => {
////  // The following is a naughty script that re-arranges the documentation at
////  // runtime. Gleam emits functions alphabetically but we prefer a different
////  // approach that guides the reader through the API from top to bottom.
////  //
////  // If JavaScript is disabled then this obviously doesn't run and folks get
////  // the default alphabetical order instead.
////
////  const orderTypes = [ 'Parser', 'Error', 'DeadEnd', 'Loop' ]
////  const orderFunctions = [
////    { names: ['run', 'return', 'succeed', 'fail', 'throw'] },
////    { heading: 'Basics', names: ['token', 'any', 'eof', 'lazy'] },
////    { heading: 'Pipelines', names: ['succeed', 'fail', 'then', 'replace', 'in'] },
////    { heading: 'With <code>use</code>', names: ['return', 'throw', 'do', 'do_in'] },
////    { heading: 'Predicates', names: ['take_if', 'take_while', 'take_while1', 'take_until', 'take_until1', 'take_map', 'take_map_while', 'take_map_while1'] },
////    { heading: 'Transforms', names: ['take_map', 'take_map_while', 'take_map_while1'] },
////    { heading: 'Branching', names: ['one_of', 'optional', 'or'] },
////    { heading: 'Looping', names: ['many', 'many1', 'sequence', 'loop'] },
////    { heading: 'Backtracking', names: ['backtrackable', 'commit'] },
////    { heading: 'Debugging', names: ['inspect'] }
////  ]
////
////  const sidebarFunctionsList =
////    [...document.querySelectorAll('h2')]
////      .find(h2 => h2.innerText === 'Functions')
////      .nextElementSibling
////
////  const sidebarFunctions =
////    Array.from(sidebarFunctionsList.children)
////      .reduce((obj, li) => {
////        li.remove()
////        return { ...obj, [li.innerText]: li }
////      }, {})
////
////
////  for (const { heading, names } of orderFunctions) {
////    if (heading) {
////      sidebarFunctionsList.appendChild(
////        Object.assign(document.createElement('h3'), {
////          innerHTML: heading,
////        })
////      )
////    }
////
////    for (const name of names) {
////      sidebarFunctionsList.appendChild(sidebarFunctions[name])
////    }
////  }
////
////  const docsFunctionsList = document.querySelector('section:has(h1#module-functions)')
////  const docsFunctions =
////    Array.from(docsFunctionsList.querySelectorAll('div.member'))
////      .reduce((obj, div) => {
////        div.remove()
////        return { ...obj, [div.querySelector('div.member-name h2').innerText.trim()]: div }
////      }, {})
////
////  for (const { heading, names } of orderFunctions) {
////    if (heading) {
////      docsFunctionsList.appendChild(
////        Object.assign(document.createElement('h3'), {
////          className: 'module-member-kind',
////          innerHTML: heading,
////        })
////      )
////    }
////
////    for (const name of names) {
////      docsFunctionsList.appendChild(docsFunctions[name])
////    }
////  }
//// })</script>
////

// IMPORTS ---------------------------------------------------------------------

import gleam/bool
import gleam/function
import gleam/io
<<<<<<< HEAD
import gleam/list
import gleam/dict.{type Dict}
import gleam/option.{type Option}
=======
>>>>>>> ec14d742
import gleam/string
import gleam/list
import gleam/dict.{type Dict}
import gleam/option.{type Option, None, Some}
import nibble/lexer.{type Span, type Token, Span, Token}

// TYPES -----------------------------------------------------------------------

/// The `Parser` type has three paramteres, let's take a look at each of them:
///
/// ```
/// Parser(a, tok, ctx)
/// // (1) ^
/// // (2)    ^^^
/// // (3)         ^^^
/// ```
///
/// 1) `a` is the type of value that the parser knows how to produce. If you were
///   writing a parser for a programming language, this might be your expression
///   type.
///
/// 2) `tok` is the type of tokens that the parser knows how to consume. You can
///   take a look at the [`Token`](./nibble/lexer#Token) type for a bit more info,
///   but note that it's not necessary for the token stream to come from nibble's
///   lexer.
///
/// 3) `ctx` is used to make error reporting nicer. You can place a parser into a
///   custom context. When the parser runs the context gets pushed into a stack.
///   If the parser fails you can see the context stack in the error message,
///   which can make error reporting and debugging much easier!
///
pub opaque type Parser(a, tok, ctx) {
  Parser(fn(State(tok, ctx)) -> Step(a, tok, ctx))
}

type Step(a, tok, ctx) {
  Cont(CanBacktrack, a, State(tok, ctx))
  Fail(CanBacktrack, Bag(tok, ctx))
}

type State(tok, ctx) {
  State(
    // The Gleam stdlib doesn't seem to have an `Array` type, so we'll just
    // use a `Dict` instead. We only need something for indexed access, to it's
    // not a huge deal.
    //
    // TODO: Louis says making an `Array` backed by tuples in Erlang will
    // be way better for performance. In JavaScript we could just use normal
<<<<<<< HEAD
    // arrays - someone should look into this. 
    src: Dict(Int, String),
    offset: Int,
    context: List(Located(ctx)),
    row: Int,
    col: Int,
=======
    // arrays - someone should look into this.
    //
    // ❓ You might wonder why we're wanting an `Array` at all when we could just
    // use a `List` and backtrack to a previous state when we need to. By tracking
    // the index and indexing into the dict/array directly we save ever having to
    // allocate something new, which is a big deal for performance!
    src: Dict(Int, Token(tok)),
    idx: Int,
    pos: Span,
    ctx: List(#(Span, ctx)),
>>>>>>> ec14d742
  )
}

type CanBacktrack {
  CanBacktrack(Bool)
}

// RUNNING PARSERS -------------------------------------------------------------

/// Parsers don't do anything until they're run! The `run` function takes a
/// [`Parser`](#Parser) and a list of [`Token`](./nibble/lexer#Token)s and
/// runs it; returning either the parsed value or a list of [`DeadEnds`](#DeadEnd)
/// where the parser failed.
///
<<<<<<< HEAD
pub fn run(src: String, parser: Parser(a, ctx)) -> Result(a, List(DeadEnd(ctx))) {
  let graphemes =
    string.to_graphemes(src)
    |> list.index_map(fn(grapheme, i) { #(i, grapheme) })
    |> dict.from_list

  let init = State(graphemes, 0, [], 1, 1)
=======
pub fn run(
  src: List(Token(tok)),
  parser: Parser(a, tok, ctx),
) -> Result(a, List(DeadEnd(tok, ctx))) {
  let src =
    list.index_fold(src, dict.new(), fn(dict, tok, idx) {
      dict.insert(dict, idx, tok)
    })
  let init = State(src, 0, Span(1, 1, 1, 1), [])
>>>>>>> ec14d742

  case runwrap(init, parser) {
    Cont(_, a, _) -> Ok(a)
    Fail(_, bag) -> Error(to_deadends(bag, []))
  }
}

fn runwrap(
  state: State(tok, ctx),
  parser: Parser(a, tok, ctx),
) -> Step(a, tok, ctx) {
  let Parser(parse) = parser
  parse(state)
}

<<<<<<< HEAD
fn next(state: State(ctx)) -> #(Option(String), State(ctx)) {
  case dict.get(state.src, state.offset) {
    Ok("\n") -> #(
      option.Some("\n"),
      State(..state, offset: state.offset + 1, col: 1, row: state.row + 1),
    )

    Ok(g) -> #(
      option.Some(g),
      State(..state, offset: state.offset + 1, col: state.col + 1),
    )

=======
fn next(state: State(tok, ctx)) -> #(Option(tok), State(tok, ctx)) {
  case dict.get(state.src, state.idx) {
>>>>>>> ec14d742
    Error(_) -> #(option.None, state)
    Ok(Token(span, _, tok)) -> #(
      option.Some(tok),
      State(..state, idx: state.idx + 1, pos: span),
    )
  }
}

// CONSTRUCTORS ----------------------------------------------------------------

/// The simplest kind of parser. [`return`](#return) consumes no tokens and always
/// produces the given value. Sometimes called [`succeed`](#succeed) instead.
///
/// This function might seem useless at first, but it is very useful when used in
/// combination with [`do`](#do) or [`then`](#then).
///
/// ```gleam
/// import nibble.{do, return}
///
/// fn unit8_parser() {
///   use int <- do(int_parser())
///
///   case int >= 0, int <= 255 {
///     True, True ->
///       return(int)
///
///     False, _ ->
///       throw("Expected an int >= 0")
///
///     _, False ->
///       throw("Expected an int <= 255")
///  }
/// }
/// ```
///
/// 💡 [`return`](#return`) and [`succeed`](#succeed) are names for the same thing.
/// We suggesting using `return` unqualified when using `do` and Gleam's `use`
/// syntax, and `nibble.succeed` in a pipeline with `nibble.then`.
pub fn return(value: a) -> Parser(a, tok, ctx) {
  use state <- Parser

  Cont(CanBacktrack(False), value, state)
}

/// The simplest kind of parser. [`succeed`](#succeed) consumes no tokens and always
/// produces the given value. Sometimes called [`return`](#return) instead.
///
/// This function might seem useless at first, but it is very useful when used in
/// combination with [`do`](#do) or [`then`](#then).
///
/// ```gleam
/// import nibble
///
/// fn unit8_parser() {
///   int_parser()
///   |> nibble.then(fn(int) {
///     case int >= 0, int <= 255 {
///       True, True -> succeed(int)
///       False, _ -> fail("Expected an int >= 0")
///       _, False -> fail("Expected an int <= 255")
///     }
///   })
/// }
/// ```
///
/// 💡 [`succeed`](#succeed) and [`return`](#return) are names for the same thing.
/// We suggest using `succeed` in a pipeline with `nibble.then`, and `return`
/// unqalified when using `do` with Gleam's `use` syntax.
///
pub fn succeed(value: a) -> Parser(a, tok, ctx) {
  return(value)
}

/// The opposite of [`return`](#return), this parser always fails with the given
/// message. Sometimes called [`fail`](#fail) instead.
///
pub fn throw(message: String) -> Parser(a, tok, ctx) {
  use state <- Parser
  let error = Custom(message)
  let bag = bag_from_state(state, error)

  Fail(CanBacktrack(False), bag)
}

/// Create a parser that consumes no tokens and always fails with the given
/// error message.
///
pub fn fail(message: String) -> Parser(a, tok, ctx) {
  throw(message)
}

/// Defer the creation of a parser until it is needed. This is often most useful
/// when creating a parser that is recursive and is *not* a function.
///
pub fn lazy(parser: fn() -> Parser(a, tok, ctx)) -> Parser(a, tok, ctx) {
  use state <- Parser

  runwrap(state, parser())
}

// BACKTRACKING ----------------------------------------------------------------

/// By default, parsers will not backtrack if they fail after consuming at least
/// one token. Passing a parser to `backtrackable` will change this behaviour and
/// allows us to jump back to the state of the parser before it consumed any input
/// and try another one.
///
/// This is most useful when you want to quickly try a few different parsers using
/// [`one_of`](#one_of).
///
/// 🚨 Backtracing parsers can drastically reduce performance, so you should avoid
/// them where possible. A common reason folks reach for backtracking is when they
/// want to try multiple branches that start with the same token or same sequence
/// of tokens.
///
/// To avoid backtracking in these cases, you can create an intermediate parser
/// that consumes the common tokens _and then_ use [`one_of`](#one_of) to try
/// the different branches.
///
pub fn backtrackable(parser: Parser(a, tok, ctx)) -> Parser(a, tok, ctx) {
  use state <- Parser

  case runwrap(state, parser) {
    Cont(_, a, state) -> Cont(CanBacktrack(False), a, state)
    Fail(_, bag) -> Fail(CanBacktrack(False), bag)
  }
}

fn should_commit(a: CanBacktrack, or b: CanBacktrack) -> CanBacktrack {
  let CanBacktrack(a) = a
  let CanBacktrack(b) = b

  CanBacktrack(a || b)
}

// MANIPULATING PARSERS --------------------------------------------------------

///
///
pub fn do(
  parser: Parser(a, tok, ctx),
  f: fn(a) -> Parser(b, tok, ctx),
) -> Parser(b, tok, ctx) {
  use state <- Parser

  case runwrap(state, parser) {
    Cont(to_a, a, state) ->
      case runwrap(state, f(a)) {
        Cont(to_b, b, state) -> Cont(should_commit(to_a, or: to_b), b, state)
        Fail(to_b, bag) -> Fail(should_commit(to_a, or: to_b), bag)
      }
    Fail(can_backtrack, bag) -> Fail(can_backtrack, bag)
  }
}

///
///
pub fn do_in(
  context: ctx,
  parser: Parser(a, tok, ctx),
  f: fn(a) -> Parser(b, tok, ctx),
) -> Parser(b, tok, ctx) {
  do(parser, f)
  |> in(context)
}

///
///
pub fn then(
  parser: Parser(a, tok, ctx),
  f: fn(a) -> Parser(b, tok, ctx),
) -> Parser(b, tok, ctx) {
  do(parser, f)
}

///
///
pub fn map(parser: Parser(a, tok, ctx), f: fn(a) -> b) -> Parser(b, tok, ctx) {
  use a <- do(parser)

  return(f(a))
}

///
///
pub fn replace(parser: Parser(a, tok, ctx), with b: b) -> Parser(b, tok, ctx) {
  map(parser, fn(_) { b })
}

// PARSER STATE ----------------------------------------------------------------

/// A parser that returns the current token position.
///
pub fn span() -> Parser(Span, tok, ctx) {
  use state <- Parser

<<<<<<< HEAD
      [head, ..tail] -> {
        let parse_each =
          list.fold(tail, grapheme(head), fn(parse, next) {
            parse
            |> drop(grapheme(next))
          })
        case runwrap(state, parse_each) {
          Cont(_, _, state) -> Cont(Commit, Nil, state)
          Fail(_, bag) -> Fail(Backtrack, bag)
        }
      }
    }
  })
=======
  Cont(CanBacktrack(False), state.pos, state)
>>>>>>> ec14d742
}

// SIMPLE PARSERS --------------------------------------------------------------

///
<<<<<<< HEAD
pub fn int() -> Parser(Int, ctx) {
  take_if_and_while(predicates.is_digit, "a digit")
  // We can make the following assertion because we know our parser will
  // only consume digits, and is guaranteed to have at least one.
  |> map(fn(digits) {
    let assert Ok(int) = int.parse(digits)
    int
  })
}

///
pub fn float() -> Parser(Float, ctx) {
  let make_float_string =
    function.curry2(fn(x, y) { string.concat([x, ".", y]) })

  succeed(make_float_string)
  |> keep(take_if_and_while(predicates.is_digit, "a digit"))
  |> drop(grapheme("."))
  |> keep(take_if_and_while(predicates.is_digit, "a digit"))
  // We can make the following assertion because we know our parser will
  // only consume digits, and is guaranteed to have at least one.
  |> map(fn(digits) {
    let assert Ok(float) = float.parse(digits)
    float
  })
=======
///
pub fn any() -> Parser(tok, tok, ctx) {
  take_if("a single token", function.constant(True))
>>>>>>> ec14d742
}

///
///
pub fn token(tok: tok) -> Parser(Nil, tok, ctx) {
  use state <- Parser

  case next(state) {
    #(option.Some(t), state) if tok == t -> Cont(CanBacktrack(True), Nil, state)
    #(option.Some(t), state) ->
      Fail(
        CanBacktrack(False),
        bag_from_state(state, Expected(string.inspect(tok), t)),
      )
    #(option.None, state) ->
      Fail(CanBacktrack(False), bag_from_state(state, EndOfInput))
  }
}

///
///
pub fn eof() -> Parser(Nil, tok, ctx) {
  use state <- Parser

  case next(state) {
    #(option.Some(tok), _) ->
      Fail(CanBacktrack(False), bag_from_state(state, Unexpected(tok)))
    #(option.None, _) -> Cont(CanBacktrack(False), Nil, state)
  }
}

// BRANCHING AND LOOPING -------------------------------------------------------

///
<<<<<<< HEAD
pub fn one_of(parsers: List(Parser(a, ctx))) -> Parser(a, ctx) {
  Parser(fn(state) {
    let init = Fail(Backtrack, Empty)

    list.fold_until(parsers, init, fn(result, next) {
      case result {
        Cont(_, _, _) -> list.Stop(result)

        Fail(Commit, _) -> list.Stop(result)

        Fail(_, bag) ->
          runwrap(state, next)
          |> add_bag_to_step(bag)
          |> list.Continue
      }
    })
  })
=======
///
pub fn one_of(parsers: List(Parser(a, tok, ctx))) -> Parser(a, tok, ctx) {
  use state <- Parser
  let init = Fail(CanBacktrack(False), Empty)

  use result, next <- list.fold_until(parsers, init)

  case result {
    Cont(_, _, _) -> list.Stop(result)
    Fail(CanBacktrack(True), _) -> list.Stop(result)
    Fail(_, bag) ->
      runwrap(state, next)
      |> add_bag_to_step(bag)
      |> list.Continue
  }
>>>>>>> ec14d742
}

///
///
pub fn sequence(
  parser: Parser(a, tok, ctx),
  separator sep: Parser(x, tok, ctx),
) -> Parser(List(a), tok, ctx) {
  one_of([
    parser
    |> then(more(_, parser, sep)),
    return([]),
  ])
}

///
///
pub fn many(parser: Parser(a, tok, ctx)) -> Parser(List(a), tok, ctx) {
  sequence(parser, return(Nil))
}

///
///
pub fn many1(parser: Parser(a, tok, ctx)) -> Parser(List(a), tok, ctx) {
  use x <- do(parser)
  use xs <- do(many(parser))

  return([x, ..xs])
}

fn more(
  x: a,
<<<<<<< HEAD
  parser: Parser(a, ctx),
  separator: Parser(x, ctx),
) -> Parser(List(a), ctx) {
  loop([x], fn(xs) {
    one_of([
      succeed(list.prepend(xs, _))
      |> drop(separator)
      |> keep(parser)
      |> map(Continue),
      succeed(xs)
      |> drop(eof())
      |> map(list.reverse)
      |> map(Break),
      succeed(xs)
      |> map(list.reverse)
      |> map(Break),
    ])
  })
=======
  parser: Parser(a, tok, ctx),
  separator: Parser(x, tok, ctx),
) -> Parser(List(a), tok, ctx) {
  use xs <- loop([x])
  // `break` is lazy so we don't reverse `xs` every iteration if we don't need
  // to.
  let break = fn() { return(Break(list.reverse(xs))) }
  let continue = {
    use _ <- do(separator)
    use x <- do(parser)

    return(Continue([x, ..xs]))
  }

  one_of([continue, lazy(break)])
>>>>>>> ec14d742
}

///
///
pub type Loop(a, state) {
  Continue(state)
  Break(a)
}

///
///
pub fn loop(
  init: state,
  step: fn(state) -> Parser(Loop(a, state), tok, ctx),
) -> Parser(a, tok, ctx) {
  use state <- Parser

  loop_help(step, CanBacktrack(False), init, state)
}

fn loop_help(f, commit, loop_state, state) {
  case runwrap(state, f(loop_state)) {
    Cont(can_backtrack, Continue(next_loop_state), next_state) ->
      loop_help(
        f,
        should_commit(commit, can_backtrack),
        next_loop_state,
        next_state,
      )
    Cont(can_backtrack, Break(result), next_state) ->
      Cont(should_commit(commit, can_backtrack), result, next_state)
    Fail(can_backtrack, bag) -> Fail(should_commit(commit, can_backtrack), bag)
  }
}

// PREDICATES ------------------------------------------------------------------

///
///
pub fn guard(cond: Bool, expecting: String) -> Parser(Nil, tok, ctx) {
  case cond {
    True -> return(Nil)
    False -> fail(expecting)
  }
}

///
///
pub fn take_if(
  expecting: String,
  predicate: fn(tok) -> Bool,
) -> Parser(tok, tok, ctx) {
  use state <- Parser
  let #(tok, next_state) = next(state)

  case tok, option.map(tok, predicate) {
    Some(tok), Some(True) -> Cont(CanBacktrack(False), tok, next_state)
    Some(tok), Some(False) ->
      Fail(
        CanBacktrack(False),
        bag_from_state(state, Expected(expecting, got: tok)),
      )
    _, _ -> Fail(CanBacktrack(False), bag_from_state(state, EndOfInput))
  }
}

///
///
/// 💡 This parser can succeed without consuming any input (if the predicate
/// immediately fails). You can end up with an infinite loop if you're not
/// careful. Use [`take_while1`](#take_while1) if you want to guarantee you
/// take at least one token.
///
pub fn take_while(predicate: fn(tok) -> Bool) -> Parser(List(tok), tok, ctx) {
  use state <- Parser
  let #(tok, next_state) = next(state)

  case tok, option.map(tok, predicate) {
    Some(tok), Some(True) ->
      runwrap(next_state, {
        use toks <- do(take_while(predicate))
        return([tok, ..toks])
      })
    Some(_), Some(False) -> Cont(CanBacktrack(False), [], state)
    _, _ -> Cont(CanBacktrack(False), [], state)
  }
}

///
///
/// 💡 If this parser succeeds, the list produced is guaranteed to be non-empty.
/// Feel free to `let assert` the result!
///
pub fn take_while1(
  expecting: String,
  predicate: fn(tok) -> Bool,
) -> Parser(List(tok), tok, ctx) {
  use x <- do(take_if(expecting, predicate))
  use xs <- do(take_while(predicate))

  return([x, ..xs])
}

///
///
pub fn take_until(predicate: fn(tok) -> Bool) -> Parser(List(tok), tok, ctx) {
  take_while(function.compose(predicate, bool.negate))
}

///
///
/// 💡 If this parser succeeds, the list produced is guaranteed to be non-empty.
/// Feel free to `let assert` the result!
///
pub fn take_until1(
  expecting: String,
  predicate: fn(tok) -> Bool,
) -> Parser(List(tok), tok, ctx) {
  take_while1(expecting, function.compose(predicate, bool.negate))
}

///
///
pub fn take_up_to(
  parser: Parser(a, tok, ctx),
  count: Int,
) -> Parser(List(a), tok, ctx) {
  case count {
    0 -> return([])
    _ ->
      {
        use x <- do(parser)
        use xs <- do(take_up_to(parser, count - 1))

        return([x, ..xs])
      }
      |> or([])
  }
}

///
///
pub fn take_at_least(
  parser: Parser(a, tok, ctx),
  count: Int,
) -> Parser(List(a), tok, ctx) {
  case count {
    0 -> many(parser)
    _ -> {
      use x <- do(parser)
      use xs <- do(take_at_least(parser, count - 1))

      return([x, ..xs])
    }
  }
}

///
///
pub fn take_exactly(
  parser: Parser(a, tok, ctx),
  count: Int,
) -> Parser(List(a), tok, ctx) {
  case count {
    0 -> return([])
    _ -> {
      use x <- do(parser)
      use xs <- do(take_exactly(parser, count - 1))

      return([x, ..xs])
    }
  }
}

/// Try the given parser, but if it fails return the given default value instead
/// of failing.
///
pub fn or(parser: Parser(a, tok, ctx), default: a) -> Parser(a, tok, ctx) {
  one_of([parser, return(default)])
}

/// Try the given parser, but if it fails return
/// [`None`](#https://hexdocs.pm/gleam_stdlib/gleam/option.html#Option) instead
/// of failing.
///
pub fn optional(parser: Parser(a, tok, ctx)) -> Parser(Option(a), tok, ctx) {
  one_of([map(parser, Some), return(None)])
}

/// Take the next token and attempt to transform it with the given function. This
/// is useful when creating reusable primtive parsers for your own tokens such as
/// `take_identifier` or `take_number`.
///
pub fn take_map(
  expecting: String,
  f: fn(tok) -> Option(a),
) -> Parser(a, tok, ctx) {
  use state <- Parser
  let #(tok, next_state) = next(state)

  case tok, option.then(tok, f) {
    None, _ -> Fail(CanBacktrack(False), bag_from_state(state, EndOfInput))
    Some(tok), None ->
      Fail(
        CanBacktrack(False),
        bag_from_state(state, Expected(expecting, got: tok)),
      )
    _, Some(a) -> Cont(CanBacktrack(False), a, next_state)
  }
}

///
///
pub fn take_map_while(f: fn(tok) -> Option(a)) -> Parser(List(a), tok, ctx) {
  use state <- Parser
  let #(tok, next_state) = next(state)

  case tok, option.then(tok, f) {
    None, _ -> Cont(CanBacktrack(True), [], state)
    Some(_), None -> Cont(CanBacktrack(True), [], state)
    _, Some(x) ->
      runwrap(
        next_state,
        take_map_while(f)
        |> map(list.prepend(_, x)),
      )
  }
}

///
///
/// 💡 If this parser succeeds, the list produced is guaranteed to be non-empty.
/// Feel free to `let assert` the result!
///
pub fn take_map_while1(
  expecting: String,
  f: fn(tok) -> Option(a),
) -> Parser(List(a), tok, ctx) {
  use x <- do(take_map(expecting, f))
  use xs <- do(take_map_while(f))

  return([x, ..xs])
}

// ERRORS ----------------------------------------------------------------------

///
///
///
///
pub type Error(tok) {
  BadParser(String)
  Custom(String)
  EndOfInput
  Expected(String, got: tok)
  Unexpected(tok)
}

/// A dead end represents a the point where a parser that had committed down a
/// path failed. It contains the position of the failure, the [`Error`](#Error)
/// describing the failure, and the context stack for any parsers that had run.
///
pub type DeadEnd(tok, ctx) {
  DeadEnd(pos: Span, problem: Error(tok), context: List(#(Span, ctx)))
}

type Bag(tok, ctx) {
  Empty
  Cons(Bag(tok, ctx), DeadEnd(tok, ctx))
  Append(Bag(tok, ctx), Bag(tok, ctx))
}

fn bag_from_state(state: State(tok, ctx), problem: Error(tok)) -> Bag(tok, ctx) {
  Cons(Empty, DeadEnd(state.pos, problem, state.ctx))
}

fn to_deadends(
  bag: Bag(tok, ctx),
  acc: List(DeadEnd(tok, ctx)),
) -> List(DeadEnd(tok, ctx)) {
  case bag {
    Empty -> acc
    Cons(Empty, deadend) -> [deadend, ..acc]
    Cons(bag, deadend) -> to_deadends(bag, [deadend, ..acc])
    Append(left, right) -> to_deadends(left, to_deadends(right, acc))
  }
}

fn add_bag_to_step(
  step: Step(a, tok, ctx),
  left: Bag(tok, ctx),
) -> Step(a, tok, ctx) {
  case step {
    Cont(can_backtrack, a, state) -> Cont(can_backtrack, a, state)
    Fail(can_backtrack, right) -> Fail(can_backtrack, Append(left, right))
  }
}

// CONTEXT ---------------------------------------------------------------------

///
///
pub fn in(parser: Parser(a, tok, ctx), context: ctx) -> Parser(a, tok, ctx) {
  use state <- Parser

  case runwrap(push_context(state, context), parser) {
    Cont(can_backtrack, a, state) -> Cont(can_backtrack, a, pop_context(state))
    Fail(can_backtrack, bag) -> Fail(can_backtrack, bag)
  }
}

fn push_context(state: State(tok, ctx), context: ctx) -> State(tok, ctx) {
  State(..state, ctx: [#(state.pos, context), ..state.ctx])
}

fn pop_context(state: State(tok, ctx)) -> State(tok, ctx) {
  case state.ctx {
    [] -> state
    [_, ..context] -> State(..state, ctx: context)
  }
}

/// Run the given parser and then inspect it's state.
pub fn inspect(
  parser: Parser(a, tok, ctx),
  message: String,
) -> Parser(a, tok, ctx) {
  use state <- Parser
  io.println(message <> ": ")

  runwrap(state, parser)
  |> io.debug
}<|MERGE_RESOLUTION|>--- conflicted
+++ resolved
@@ -78,12 +78,6 @@
 import gleam/bool
 import gleam/function
 import gleam/io
-<<<<<<< HEAD
-import gleam/list
-import gleam/dict.{type Dict}
-import gleam/option.{type Option}
-=======
->>>>>>> ec14d742
 import gleam/string
 import gleam/list
 import gleam/dict.{type Dict}
@@ -132,14 +126,6 @@
     //
     // TODO: Louis says making an `Array` backed by tuples in Erlang will
     // be way better for performance. In JavaScript we could just use normal
-<<<<<<< HEAD
-    // arrays - someone should look into this. 
-    src: Dict(Int, String),
-    offset: Int,
-    context: List(Located(ctx)),
-    row: Int,
-    col: Int,
-=======
     // arrays - someone should look into this.
     //
     // ❓ You might wonder why we're wanting an `Array` at all when we could just
@@ -150,7 +136,6 @@
     idx: Int,
     pos: Span,
     ctx: List(#(Span, ctx)),
->>>>>>> ec14d742
   )
 }
 
@@ -165,15 +150,6 @@
 /// runs it; returning either the parsed value or a list of [`DeadEnds`](#DeadEnd)
 /// where the parser failed.
 ///
-<<<<<<< HEAD
-pub fn run(src: String, parser: Parser(a, ctx)) -> Result(a, List(DeadEnd(ctx))) {
-  let graphemes =
-    string.to_graphemes(src)
-    |> list.index_map(fn(grapheme, i) { #(i, grapheme) })
-    |> dict.from_list
-
-  let init = State(graphemes, 0, [], 1, 1)
-=======
 pub fn run(
   src: List(Token(tok)),
   parser: Parser(a, tok, ctx),
@@ -183,7 +159,6 @@
       dict.insert(dict, idx, tok)
     })
   let init = State(src, 0, Span(1, 1, 1, 1), [])
->>>>>>> ec14d742
 
   case runwrap(init, parser) {
     Cont(_, a, _) -> Ok(a)
@@ -199,23 +174,8 @@
   parse(state)
 }
 
-<<<<<<< HEAD
-fn next(state: State(ctx)) -> #(Option(String), State(ctx)) {
-  case dict.get(state.src, state.offset) {
-    Ok("\n") -> #(
-      option.Some("\n"),
-      State(..state, offset: state.offset + 1, col: 1, row: state.row + 1),
-    )
-
-    Ok(g) -> #(
-      option.Some(g),
-      State(..state, offset: state.offset + 1, col: state.col + 1),
-    )
-
-=======
 fn next(state: State(tok, ctx)) -> #(Option(tok), State(tok, ctx)) {
   case dict.get(state.src, state.idx) {
->>>>>>> ec14d742
     Error(_) -> #(option.None, state)
     Ok(Token(span, _, tok)) -> #(
       option.Some(tok),
@@ -412,59 +372,15 @@
 pub fn span() -> Parser(Span, tok, ctx) {
   use state <- Parser
 
-<<<<<<< HEAD
-      [head, ..tail] -> {
-        let parse_each =
-          list.fold(tail, grapheme(head), fn(parse, next) {
-            parse
-            |> drop(grapheme(next))
-          })
-        case runwrap(state, parse_each) {
-          Cont(_, _, state) -> Cont(Commit, Nil, state)
-          Fail(_, bag) -> Fail(Backtrack, bag)
-        }
-      }
-    }
-  })
-=======
   Cont(CanBacktrack(False), state.pos, state)
->>>>>>> ec14d742
 }
 
 // SIMPLE PARSERS --------------------------------------------------------------
 
 ///
-<<<<<<< HEAD
-pub fn int() -> Parser(Int, ctx) {
-  take_if_and_while(predicates.is_digit, "a digit")
-  // We can make the following assertion because we know our parser will
-  // only consume digits, and is guaranteed to have at least one.
-  |> map(fn(digits) {
-    let assert Ok(int) = int.parse(digits)
-    int
-  })
-}
-
-///
-pub fn float() -> Parser(Float, ctx) {
-  let make_float_string =
-    function.curry2(fn(x, y) { string.concat([x, ".", y]) })
-
-  succeed(make_float_string)
-  |> keep(take_if_and_while(predicates.is_digit, "a digit"))
-  |> drop(grapheme("."))
-  |> keep(take_if_and_while(predicates.is_digit, "a digit"))
-  // We can make the following assertion because we know our parser will
-  // only consume digits, and is guaranteed to have at least one.
-  |> map(fn(digits) {
-    let assert Ok(float) = float.parse(digits)
-    float
-  })
-=======
 ///
 pub fn any() -> Parser(tok, tok, ctx) {
   take_if("a single token", function.constant(True))
->>>>>>> ec14d742
 }
 
 ///
@@ -499,25 +415,6 @@
 // BRANCHING AND LOOPING -------------------------------------------------------
 
 ///
-<<<<<<< HEAD
-pub fn one_of(parsers: List(Parser(a, ctx))) -> Parser(a, ctx) {
-  Parser(fn(state) {
-    let init = Fail(Backtrack, Empty)
-
-    list.fold_until(parsers, init, fn(result, next) {
-      case result {
-        Cont(_, _, _) -> list.Stop(result)
-
-        Fail(Commit, _) -> list.Stop(result)
-
-        Fail(_, bag) ->
-          runwrap(state, next)
-          |> add_bag_to_step(bag)
-          |> list.Continue
-      }
-    })
-  })
-=======
 ///
 pub fn one_of(parsers: List(Parser(a, tok, ctx))) -> Parser(a, tok, ctx) {
   use state <- Parser
@@ -533,7 +430,6 @@
       |> add_bag_to_step(bag)
       |> list.Continue
   }
->>>>>>> ec14d742
 }
 
 ///
@@ -566,26 +462,6 @@
 
 fn more(
   x: a,
-<<<<<<< HEAD
-  parser: Parser(a, ctx),
-  separator: Parser(x, ctx),
-) -> Parser(List(a), ctx) {
-  loop([x], fn(xs) {
-    one_of([
-      succeed(list.prepend(xs, _))
-      |> drop(separator)
-      |> keep(parser)
-      |> map(Continue),
-      succeed(xs)
-      |> drop(eof())
-      |> map(list.reverse)
-      |> map(Break),
-      succeed(xs)
-      |> map(list.reverse)
-      |> map(Break),
-    ])
-  })
-=======
   parser: Parser(a, tok, ctx),
   separator: Parser(x, tok, ctx),
 ) -> Parser(List(a), tok, ctx) {
@@ -601,7 +477,6 @@
   }
 
   one_of([continue, lazy(break)])
->>>>>>> ec14d742
 }
 
 ///
